--- conflicted
+++ resolved
@@ -5,11 +5,7 @@
 use std::os::unix::fs::symlink;
 use std::os::unix::fs::PermissionsExt;
 use std::path::{Path, PathBuf};
-<<<<<<< HEAD
 use std::sync::Arc;
-=======
-use std::process::Command;
->>>>>>> e2508148
 
 use anyhow::Error;
 use tempfile::TempDir;
@@ -126,7 +122,6 @@
 }
 
 #[allow(unused_macros)]
-<<<<<<< HEAD
 macro_rules! assert_cmd {
     ($harness:expr, $argv0:ident $($arg:literal)*, $($insta_args:tt)*) => {{
         $harness.insta_settings().bind(|| {
@@ -139,13 +134,6 @@
                 $($insta_args)*
             );
         });
-=======
-macro_rules! cmd {
-    ($harness:expr, $program_name:ident $($arg:literal)*) => {{
-        let program_name = stringify!($program_name);
-        let args = vec![$($arg),*];
-        $harness.cmd(program_name, args)?
->>>>>>> e2508148
     }}
 }
 
